[package]
authors = ["B. Blechschmidt"]
edition = "2018"
name = "tun2proxy"
version = "0.1.1"

[dependencies]
base64 = { version = "0.21" }
clap = { version = "4.1", features = ["derive"] }
ctrlc = "3.2"
dotenvy = "0.15"
env_logger = "0.10"
fork = "0.1"
hashlink = "0.8"
libc = "0.2"
log = "0.4"
mio = { version = "0.8", features = ["os-poll", "net", "os-ext"] }
nix = { version = "0.26", features = ["process", "signal"] }
prctl = "1.0"
smoltcp = { version = "0.9", git = "https://github.com/smoltcp-rs/smoltcp.git", features = ["std"] }
thiserror = "1.0"
url = "2.3"

[dev-dependencies]
ctor = "0.1"
<<<<<<< HEAD
fork = "0.1"
nix = { version = "0.26", features = ["process", "signal"] }
prctl = "1.0"
reqwest = { version = "0.11", default-features = false, features = ["blocking", "json", "rustls-tls"] }
=======
reqwest = { version = "0.11", features = ["blocking", "json"] }
>>>>>>> 44122f3c
serial_test = "1.0"
test-log = "0.2"<|MERGE_RESOLUTION|>--- conflicted
+++ resolved
@@ -23,13 +23,6 @@
 
 [dev-dependencies]
 ctor = "0.1"
-<<<<<<< HEAD
-fork = "0.1"
-nix = { version = "0.26", features = ["process", "signal"] }
-prctl = "1.0"
 reqwest = { version = "0.11", default-features = false, features = ["blocking", "json", "rustls-tls"] }
-=======
-reqwest = { version = "0.11", features = ["blocking", "json"] }
->>>>>>> 44122f3c
 serial_test = "1.0"
 test-log = "0.2"