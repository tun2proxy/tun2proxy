#![allow(dead_code)]

#[cfg(target_os = "windows")]
use crate::wintuninterface::{self, NamedPipeSource, WinTunInterface};
use crate::{dns, error::Error, error::Result, virtdevice::VirtualTunDevice, NetworkInterface, Options};
#[cfg(target_family = "unix")]
use mio::unix::SourceFd;
use mio::{event::Event, net::TcpStream, net::UdpSocket, Events, Interest, Poll, Token};
#[cfg(any(target_os = "macos", target_os = "ios"))]
use smoltcp::phy::RawSocket;
#[cfg(any(target_os = "linux", target_os = "android"))]
use smoltcp::phy::TunTapInterface;
use smoltcp::{
    iface::{Config, Interface, SocketHandle, SocketSet},
    phy::{Device, Medium, RxToken, TxToken},
    socket::{tcp, tcp::State, udp, udp::UdpMetadata},
    time::Instant,
    wire::{IpCidr, IpProtocol, Ipv4Packet, Ipv6Packet, TcpPacket, UdpPacket, UDP_HEADER_LEN},
};
use socks5_impl::protocol::{Address, StreamOperation, UdpHeader};
use std::collections::LinkedList;
#[cfg(target_family = "unix")]
use std::os::unix::io::AsRawFd;
use std::{
    collections::{HashMap, HashSet},
    convert::{From, TryFrom},
    io::{Read, Write},
    net::{IpAddr, Ipv4Addr, Ipv6Addr, Shutdown, SocketAddr},
    rc::Rc,
    str::FromStr,
};

#[derive(Hash, Clone, Eq, PartialEq, PartialOrd, Ord, Debug)]
pub(crate) struct ConnectionInfo {
    pub(crate) src: SocketAddr,
    pub(crate) dst: Address,
    pub(crate) protocol: IpProtocol,
}

impl Default for ConnectionInfo {
    fn default() -> Self {
        Self {
            src: SocketAddr::new(Ipv4Addr::UNSPECIFIED.into(), 0),
            dst: Address::unspecified(),
            protocol: IpProtocol::Tcp,
        }
    }
}

impl ConnectionInfo {
    pub fn new(src: SocketAddr, dst: Address, protocol: IpProtocol) -> Self {
        Self { src, dst, protocol }
    }

    fn to_named(&self, name: String) -> Self {
        let mut result = self.clone();
        result.dst = Address::from((name, result.dst.port()));
        log::trace!("{} replace dst \"{}\" -> \"{}\"", self.protocol, self.dst, result.dst);
        result
    }
}

impl std::fmt::Display for ConnectionInfo {
    fn fmt(&self, f: &mut std::fmt::Formatter) -> std::fmt::Result {
        write!(f, "{} {} -> {}", self.protocol, self.src, self.dst)
    }
}

#[derive(Clone, Copy, Eq, PartialEq, Debug)]
pub(crate) enum IncomingDirection {
    FromServer,
    FromClient,
}

#[derive(Clone, Copy, Eq, PartialEq, Debug)]
pub(crate) enum OutgoingDirection {
    ToServer,
    ToClient,
}

#[derive(Clone, Copy, Eq, PartialEq, Debug)]
pub(crate) enum Direction {
    Incoming(IncomingDirection),
    Outgoing(OutgoingDirection),
}

#[derive(Clone, Eq, PartialEq, Debug)]
pub(crate) struct DataEvent<'a, T> {
    pub(crate) direction: T,
    pub(crate) buffer: &'a [u8],
}

pub(crate) type IncomingDataEvent<'a> = DataEvent<'a, IncomingDirection>;
pub(crate) type OutgoingDataEvent<'a> = DataEvent<'a, OutgoingDirection>;

fn get_transport_info(
    protocol: IpProtocol,
    transport_offset: usize,
    packet: &[u8],
) -> Result<((u16, u16), bool, usize, usize)> {
    match protocol {
        IpProtocol::Udp => UdpPacket::new_checked(packet)
            .map(|result| {
                (
                    (result.src_port(), result.dst_port()),
                    false,
                    transport_offset + UDP_HEADER_LEN,
                    packet.len() - UDP_HEADER_LEN,
                )
            })
            .map_err(|e| e.into()),
        IpProtocol::Tcp => TcpPacket::new_checked(packet)
            .map(|result| {
                let header_len = result.header_len() as usize;
                (
                    (result.src_port(), result.dst_port()),
                    result.syn() && !result.ack(),
                    transport_offset + header_len,
                    packet.len() - header_len,
                )
            })
            .map_err(|e| e.into()),
        _ => Err(format!("Unsupported protocol {protocol} in IP packet").into()),
    }
}

fn connection_tuple(frame: &[u8]) -> Result<(ConnectionInfo, bool, usize, usize)> {
    if let Ok(packet) = Ipv4Packet::new_checked(frame) {
        let protocol = packet.next_header();

        let mut a = [0_u8; 4];
        a.copy_from_slice(packet.src_addr().as_bytes());
        let src_addr = IpAddr::from(a);
        a.copy_from_slice(packet.dst_addr().as_bytes());
        let dst_addr = IpAddr::from(a);
        let header_len = packet.header_len().into();

        let (ports, first_packet, payload_offset, payload_size) =
            get_transport_info(protocol, header_len, &frame[header_len..])?;
        let info = ConnectionInfo::new(
            SocketAddr::new(src_addr, ports.0),
            SocketAddr::new(dst_addr, ports.1).into(),
            protocol,
        );
        return Ok((info, first_packet, payload_offset, payload_size));
    }

    if let Ok(packet) = Ipv6Packet::new_checked(frame) {
        // TODO: Support extension headers.
        let protocol = packet.next_header();

        let mut a = [0_u8; 16];
        a.copy_from_slice(packet.src_addr().as_bytes());
        let src_addr = IpAddr::from(a);
        a.copy_from_slice(packet.dst_addr().as_bytes());
        let dst_addr = IpAddr::from(a);
        let header_len = packet.header_len();

        let (ports, first_packet, payload_offset, payload_size) =
            get_transport_info(protocol, header_len, &frame[header_len..])?;
        let info = ConnectionInfo::new(
            SocketAddr::new(src_addr, ports.0),
            SocketAddr::new(dst_addr, ports.1).into(),
            protocol,
        );
        return Ok((info, first_packet, payload_offset, payload_size));
    }
    Err("Neither IPv6 nor IPv4 packet".into())
}

const SERVER_WRITE_CLOSED: u8 = 1;
const CLIENT_WRITE_CLOSED: u8 = 2;

const UDP_ASSO_TIMEOUT: u64 = 10; // seconds
const DNS_PORT: u16 = 53;

struct ConnectionState {
    smoltcp_handle: SocketHandle,
    mio_stream: TcpStream,
    token: Token,
    proxy_handler: Box<dyn ProxyHandler>,
    close_state: u8,
    wait_read: bool,
    wait_write: bool,
    origin_dst: SocketAddr,
    udp_acco_expiry: Option<::std::time::Instant>,
    udp_socket: Option<UdpSocket>,
    udp_token: Option<Token>,
    udp_data_cache: LinkedList<Vec<u8>>,
    dns_over_tcp_expiry: Option<::std::time::Instant>,
}

pub(crate) trait ProxyHandler {
    fn get_connection_info(&self) -> &ConnectionInfo;
    fn push_data(&mut self, event: IncomingDataEvent<'_>) -> Result<(), Error>;
    fn consume_data(&mut self, dir: OutgoingDirection, size: usize);
    fn peek_data(&mut self, dir: OutgoingDirection) -> OutgoingDataEvent;
    fn connection_established(&self) -> bool;
    fn have_data(&mut self, dir: Direction) -> bool;
    fn reset_connection(&self) -> bool;
    fn get_udp_associate(&self) -> Option<SocketAddr>;
}

pub(crate) trait ConnectionManager {
    fn new_proxy_handler(&self, info: &ConnectionInfo, udp_associate: bool) -> Result<Box<dyn ProxyHandler>>;
    fn get_server_addr(&self) -> SocketAddr;
}

const TUN_TOKEN: Token = Token(0);
const PIPE_TOKEN: Token = Token(1);
const EXIT_TRIGGER_TOKEN: Token = Token(2);
const EXIT_TOKEN: Token = Token(10);

pub struct TunToProxy<'a> {
    #[cfg(any(target_os = "linux", target_os = "android"))]
    tun: TunTapInterface,
    #[cfg(any(target_os = "macos", target_os = "ios"))]
    tun: RawSocket,
    #[cfg(target_os = "windows")]
    tun: WinTunInterface,
    poll: Poll,
    iface: Interface,
    connection_map: HashMap<ConnectionInfo, ConnectionState>,
    connection_manager: Option<Rc<dyn ConnectionManager>>,
    next_token_seed: usize,
    sockets: SocketSet<'a>,
    device: VirtualTunDevice,
    options: Options,
    write_sockets: HashSet<Token>,
    #[cfg(target_family = "unix")]
    exit_receiver: mio::unix::pipe::Receiver,
    #[cfg(target_family = "unix")]
    exit_trigger: Option<mio::unix::pipe::Sender>,
    #[cfg(target_os = "windows")]
    exit_receiver: mio::windows::NamedPipe,
    #[cfg(target_os = "windows")]
    exit_trigger: Option<mio::windows::NamedPipe>,
}

impl<'a> TunToProxy<'a> {
    pub fn new(_interface: &NetworkInterface, options: Options) -> Result<Self, Error> {
        #[cfg(any(target_os = "linux", target_os = "android"))]
        let tun = match _interface {
            NetworkInterface::Named(name) => TunTapInterface::new(name.as_str(), Medium::Ip)?,
            NetworkInterface::Fd(fd) => TunTapInterface::from_fd(*fd, Medium::Ip, options.mtu.unwrap_or(1500))?,
        };

        #[cfg(any(target_os = "macos", target_os = "ios"))]
        let tun = match _interface {
            NetworkInterface::Named(name) => RawSocket::new(name.as_str(), Medium::Ip)?,
            NetworkInterface::Fd(_fd) => panic!("Not supported"),
        };

        #[cfg(target_os = "windows")]
        let mut tun = match _interface {
            NetworkInterface::Named(name) => WinTunInterface::new(name.as_str(), Medium::Ip)?,
        };

        #[cfg(target_os = "windows")]
        tun.setup_config(options.bypass_ip, options.dns_addr)?;

        let poll = Poll::new()?;

        #[cfg(target_family = "unix")]
        poll.registry()
            .register(&mut SourceFd(&tun.as_raw_fd()), TUN_TOKEN, Interest::READABLE)?;

        #[cfg(target_os = "windows")]
        {
            poll.registry().register(&mut tun, TUN_TOKEN, Interest::READABLE)?;
            let mut pipe = NamedPipeSource(tun.pipe_client());
            poll.registry().register(&mut pipe, PIPE_TOKEN, Interest::READABLE)?;
        }

        #[cfg(target_family = "unix")]
        let (mut exit_trigger, mut exit_receiver) = mio::unix::pipe::new()?;
        #[cfg(target_family = "windows")]
        let (mut exit_trigger, mut exit_receiver) = wintuninterface::pipe()?;

        poll.registry()
            .register(&mut exit_trigger, EXIT_TRIGGER_TOKEN, Interest::WRITABLE)?;
        poll.registry()
            .register(&mut exit_receiver, EXIT_TOKEN, Interest::READABLE)?;

        let config = match tun.capabilities().medium {
            Medium::Ethernet => Config::new(smoltcp::wire::EthernetAddress([0x02, 0, 0, 0, 0, 0x01]).into()),
            Medium::Ip => Config::new(smoltcp::wire::HardwareAddress::Ip),
            Medium::Ieee802154 => todo!(),
        };

        let mut device = VirtualTunDevice::new(tun.capabilities());

        let gateway4: Ipv4Addr = Ipv4Addr::from_str("0.0.0.1")?;
        let gateway6: Ipv6Addr = Ipv6Addr::from_str("::1")?;
        let mut iface = Interface::new(config, &mut device, Instant::now());
        iface.update_ip_addrs(|ip_addrs| {
            ip_addrs.push(IpCidr::new(gateway4.into(), 0)).unwrap();
            ip_addrs.push(IpCidr::new(gateway6.into(), 0)).unwrap()
        });
        iface.routes_mut().add_default_ipv4_route(gateway4.into())?;
        iface.routes_mut().add_default_ipv6_route(gateway6.into())?;
        iface.set_any_ip(true);

        let tun = Self {
            tun,
            poll,
            iface,
            connection_map: HashMap::default(),
            next_token_seed: usize::from(EXIT_TOKEN),
            connection_manager: None,
            sockets: SocketSet::new([]),
            device,
            options,
            write_sockets: HashSet::default(),
            exit_receiver,
            exit_trigger: Some(exit_trigger),
        };
        Ok(tun)
    }

    fn new_token(&mut self) -> Token {
        self.next_token_seed += 1;
        Token(self.next_token_seed)
    }

    pub(crate) fn set_connection_manager(&mut self, manager: Option<Rc<dyn ConnectionManager>>) {
        self.connection_manager = manager;
    }

    /// Read data from virtual device (remote server) and inject it into tun interface.
    fn expect_smoltcp_send(&mut self) -> Result<(), Error> {
        self.iface.poll(Instant::now(), &mut self.device, &mut self.sockets);

        while let Some(vec) = self.device.exfiltrate_packet() {
            let _slice = vec.as_slice();

            // TODO: Actual write. Replace.
            self.tun
                .transmit(Instant::now())
                .ok_or("tx token not available")?
                .consume(_slice.len(), |buf| {
                    buf[..].clone_from_slice(_slice);
                });
        }
        Ok(())
    }

    fn find_info_by_token(&self, token: Token) -> Option<&ConnectionInfo> {
        self.connection_map
            .iter()
            .find_map(|(info, state)| if state.token == token { Some(info) } else { None })
    }

    fn find_info_by_udp_token(&self, token: Token) -> Option<&ConnectionInfo> {
        self.connection_map.iter().find_map(|(info, state)| {
            if let Some(udp_token) = state.udp_token {
                if udp_token == token {
                    return Some(info);
                }
            }
            None
        })
    }

    /// Destroy connection state machine
    fn remove_connection(&mut self, info: &ConnectionInfo) -> Result<(), Error> {
        if let Some(mut state) = self.connection_map.remove(info) {
            self.expect_smoltcp_send()?;

            {
                let handle = state.smoltcp_handle;
                let socket = self.sockets.get_mut::<tcp::Socket>(handle);
                socket.close();
                self.sockets.remove(handle);
            }

            if let Err(e) = self.poll.registry().deregister(&mut state.mio_stream) {
                // FIXME: The function `deregister` will frequently fail for unknown reasons.
                log::trace!("{}", e);
            }

            if let Some(mut udp_socket) = state.udp_socket {
                if let Err(e) = self.poll.registry().deregister(&mut udp_socket) {
                    log::trace!("{}", e);
                }
            }

            if let Err(err) = state.mio_stream.shutdown(Shutdown::Both) {
                log::trace!("Shutdown 0 {} error \"{}\"", info, err);
            }

            log::info!("Close {}", info);
        }
        Ok(())
    }

    fn get_connection_manager(&self) -> Option<Rc<dyn ConnectionManager>> {
        self.connection_manager.clone()
    }

    /// Scan connection state machine and check if any connection should be closed.
    fn check_change_close_state(&mut self, info: &ConnectionInfo) -> Result<(), Error> {
        let state = match self.connection_map.get_mut(info) {
            Some(state) => state,
            None => return Ok(()),
        };
        let mut closed_ends = 0;
        if (state.close_state & SERVER_WRITE_CLOSED) == SERVER_WRITE_CLOSED
            && !state
                .proxy_handler
                .have_data(Direction::Incoming(IncomingDirection::FromServer))
            && !state
                .proxy_handler
                .have_data(Direction::Outgoing(OutgoingDirection::ToClient))
        {
            // Close tun interface
            let socket = self.sockets.get_mut::<tcp::Socket>(state.smoltcp_handle);
            socket.close();

            closed_ends += 1;
        }

        if (state.close_state & CLIENT_WRITE_CLOSED) == CLIENT_WRITE_CLOSED
            && !state
                .proxy_handler
                .have_data(Direction::Incoming(IncomingDirection::FromClient))
            && !state
                .proxy_handler
                .have_data(Direction::Outgoing(OutgoingDirection::ToServer))
        {
            // Close remote server
            if let Err(err) = state.mio_stream.shutdown(Shutdown::Write) {
                log::trace!("Shutdown 1 {} error \"{}\"", info, err);
            }
            closed_ends += 1;
        }

        if closed_ends == 2 {
            // Close connection state machine
            self.remove_connection(info)?;
        }
        Ok(())
    }

    fn tunsocket_read_and_forward(&mut self, info: &ConnectionInfo) -> Result<(), Error> {
        // 1. Read data from tun and write to proxy handler (remote server).
        // Scope for mutable borrow of self.
        {
            let state = match self.connection_map.get_mut(info) {
                Some(state) => state,
                None => return Ok(()),
            };
            let socket = self.sockets.get_mut::<tcp::Socket>(state.smoltcp_handle);
            let mut error = Ok(());
            while socket.can_recv() && error.is_ok() {
                socket.recv(|data| {
                    let event = IncomingDataEvent {
                        direction: IncomingDirection::FromClient,
                        buffer: data,
                    };
                    error = state.proxy_handler.push_data(event);
                    (data.len(), ())
                })?;
            }

            if !socket.may_recv()
                && socket.state() != State::Listen
                && socket.state() != State::SynSent
                && socket.state() != State::SynReceived
            {
                // We cannot yet close the write end of the mio stream here because we may still
                // need to send data.
                state.close_state |= CLIENT_WRITE_CLOSED;
            }
        }
        // 2. Write data from proxy handler (remote server) to tun.
        // Expect ACKs etc. from smoltcp sockets.
        self.expect_smoltcp_send()?;

        self.check_change_close_state(info)?;

        Ok(())
    }

    fn update_mio_socket_interest(poll: &mut Poll, state: &mut ConnectionState) -> Result<()> {
        // Maybe we did not listen for any events before. Therefore, just swallow the error.
        if let Err(err) = poll.registry().deregister(&mut state.mio_stream) {
            log::trace!("{}", err);
        }

        // If we do not wait for read or write events, we do not need to register them.
        if !state.wait_read && !state.wait_write {
            return Ok(());
        }

        // This ugliness is due to the way Interest is implemented (as a NonZeroU8 wrapper).
        let interest = match (state.wait_read, state.wait_write) {
            (true, false) => Interest::READABLE,
            (false, true) => Interest::WRITABLE,
            _ => Interest::READABLE | Interest::WRITABLE,
        };

        poll.registry().register(&mut state.mio_stream, state.token, interest)?;
        Ok(())
    }

    fn preprocess_origin_connection_info(&mut self, info: ConnectionInfo) -> Result<ConnectionInfo> {
        let origin_dst = SocketAddr::try_from(&info.dst)?;
        let connection_info = match &mut self.options.virtual_dns {
            None => {
                let mut info = info;
                let port = origin_dst.port();
                if port == DNS_PORT && info.protocol == IpProtocol::Udp && dns::addr_is_private(&origin_dst) {
                    let dns_addr: SocketAddr = (self.options.dns_addr.ok_or("dns_addr")?, DNS_PORT).into();
                    info.dst = Address::from(dns_addr);
                }
                info
            }
            Some(virtual_dns) => {
                let dst_ip = origin_dst.ip();
                virtual_dns.touch_ip(&dst_ip);
                match virtual_dns.resolve_ip(&dst_ip) {
                    None => info,
                    Some(name) => info.to_named(name.clone()),
                }
            }
        };
        Ok(connection_info)
    }

    fn process_incoming_dns_over_tcp_packets(
        &mut self,
        manager: &Rc<dyn ConnectionManager>,
        info: &ConnectionInfo,
        origin_dst: SocketAddr,
        payload: &[u8],
    ) -> Result<()> {
        _ = dns::parse_data_to_dns_message(payload, false)?;

        if !self.connection_map.contains_key(info) {
            log::info!("DNS over TCP {} ({})", info, origin_dst);

            let proxy_handler = manager.new_proxy_handler(info, false)?;
            let server_addr = manager.get_server_addr();
            let state = self.create_new_tcp_connection_state(server_addr, origin_dst, proxy_handler, false)?;
            self.connection_map.insert(info.clone(), state);

            // TODO: Move this 3 lines to the function end?
            self.expect_smoltcp_send()?;
            self.tunsocket_read_and_forward(info)?;
            self.write_to_server(info)?;
        } else {
            log::trace!("DNS over TCP subsequent packet {} ({})", info, origin_dst);
        }

        // Insert the DNS message length in front of the payload
        let len = u16::try_from(payload.len())?;
        let mut buf = Vec::with_capacity(2 + usize::from(len));
        buf.extend_from_slice(&len.to_be_bytes());
        buf.extend_from_slice(payload);

        let err = "udp over tcp state not find";
        let state = self.connection_map.get_mut(info).ok_or(err)?;
        state.dns_over_tcp_expiry = Some(Self::common_udp_life_timeout());

        let data_event = IncomingDataEvent {
            direction: IncomingDirection::FromClient,
            buffer: &buf,
        };
        state.proxy_handler.push_data(data_event)?;
        Ok(())
    }

    fn receive_dns_over_tcp_packet_and_write_to_client(&mut self, info: &ConnectionInfo) -> Result<()> {
        let err = "udp connection state not found";
        let state = self.connection_map.get_mut(info).ok_or(err)?;
        assert!(state.dns_over_tcp_expiry.is_some());
        state.dns_over_tcp_expiry = Some(Self::common_udp_life_timeout());

        let vecbuf = Self::read_data_from_tcp_stream(&mut state.mio_stream, info)?;

        let data_event = IncomingDataEvent {
            direction: IncomingDirection::FromServer,
            buffer: &vecbuf,
        };
        if let Err(error) = state.proxy_handler.push_data(data_event) {
            log::error!("{}", error);
            self.remove_connection(&info.clone())?;
            return Ok(());
        }

        let dns_event = state.proxy_handler.peek_data(OutgoingDirection::ToClient);

        let mut buf = dns_event.buffer.to_vec();
        let mut to_send: LinkedList<Vec<u8>> = LinkedList::new();
        loop {
            if buf.len() < 2 {
                break;
            }
            let len = u16::from_be_bytes([buf[0], buf[1]]) as usize;
            if buf.len() < len + 2 {
                break;
            }
            let data = buf[2..len + 2].to_vec();

            let mut message = dns::parse_data_to_dns_message(&data, false)?;

            let name = dns::extract_domain_from_dns_message(&message)?;
            let ip = dns::extract_ipaddr_from_dns_message(&message);
            log::trace!("DNS over TCP query result: {} -> {:?}", name, ip);

            state.proxy_handler.consume_data(OutgoingDirection::ToClient, len + 2);

            if !self.options.ipv6_enabled {
                dns::remove_ipv6_entries(&mut message);
            }

            to_send.push_back(message.to_vec()?);
            if len + 2 == buf.len() {
                break;
            }
            buf = buf[len + 2..].to_vec();
        }

        // Write to client
        let src = state.origin_dst;
        while let Some(packet) = to_send.pop_front() {
            self.send_udp_packet_to_client(src, info.src, &packet)?;
        }
        Ok(())
    }

    fn dns_over_tcp_timeout_expired(&self, info: &ConnectionInfo) -> bool {
        if let Some(state) = self.connection_map.get(info) {
            if let Some(expiry) = state.dns_over_tcp_expiry {
                return expiry < ::std::time::Instant::now();
            }
        }
        false
    }

    fn clearup_expired_dns_over_tcp(&mut self) -> Result<()> {
        let keys = self.connection_map.keys().cloned().collect::<Vec<_>>();
        for key in keys {
            if self.dns_over_tcp_timeout_expired(&key) {
                log::trace!("DNS over TCP timeout: {}", key);
                self.remove_connection(&key)?;
            }
        }
        Ok(())
    }

    fn process_incoming_udp_packets(
        &mut self,
        manager: &Rc<dyn ConnectionManager>,
        info: &ConnectionInfo,
        origin_dst: SocketAddr,
        payload: &[u8],
    ) -> Result<()> {
        if !self.connection_map.contains_key(info) {
            log::info!("UDP associate session {} ({})", info, origin_dst);
            let proxy_handler = manager.new_proxy_handler(info, true)?;
            let server_addr = manager.get_server_addr();
            let state = self.create_new_tcp_connection_state(server_addr, origin_dst, proxy_handler, true)?;
            self.connection_map.insert(info.clone(), state);

            self.expect_smoltcp_send()?;
            self.tunsocket_read_and_forward(info)?;
            self.write_to_server(info)?;
        } else {
            log::trace!("Subsequent udp packet {} ({})", info, origin_dst);
        }

        let err = "udp associate state not find";
        let state = self.connection_map.get_mut(info).ok_or(err)?;
        assert!(state.udp_acco_expiry.is_some());
        state.udp_acco_expiry = Some(Self::common_udp_life_timeout());

        // Add SOCKS5 UDP header to the incoming data
        let mut s5_udp_data = Vec::<u8>::new();
        UdpHeader::new(0, info.dst.clone()).write_to_stream(&mut s5_udp_data)?;
        s5_udp_data.extend_from_slice(payload);

        if let Some(udp_associate) = state.proxy_handler.get_udp_associate() {
            // UDP associate session has been established, we can send packets directly...
            if let Some(socket) = state.udp_socket.as_ref() {
                socket.send_to(&s5_udp_data, udp_associate)?;
            }
        } else {
            // UDP associate tunnel not ready yet, we must cache the packets...
            log::trace!("Cache udp packet {} ({})", info, origin_dst);
            state.udp_data_cache.push_back(s5_udp_data);
        }
        Ok(())
    }

    fn process_incoming_tcp_packets(
        &mut self,
        first_packet: bool,
        manager: &Rc<dyn ConnectionManager>,
        info: &ConnectionInfo,
        origin_dst: SocketAddr,
        frame: &[u8],
    ) -> Result<()> {
        if first_packet {
            let proxy_handler = manager.new_proxy_handler(info, false)?;
            let server = manager.get_server_addr();
            let state = self.create_new_tcp_connection_state(server, origin_dst, proxy_handler, false)?;
            self.connection_map.insert(info.clone(), state);

            log::info!("{} ({})", info, origin_dst);
        } else if !self.connection_map.contains_key(info) {
            log::trace!("Drop middle session {} ({})", info, origin_dst);
            return Ok(());
        } else {
            log::trace!("Subsequent packet {} ({})", info, origin_dst);
        }

        // Inject the packet to advance the remote proxy server smoltcp socket state
        self.device.inject_packet(frame);

        // Having advanced the socket state, we expect the socket to ACK
        // Exfiltrate the response packets generated by the socket and inject them
        // into the tunnel interface.
        self.expect_smoltcp_send()?;

        // Read from the smoltcp socket and push the data to the connection handler.
        self.tunsocket_read_and_forward(info)?;

        // The connection handler builds up the connection or encapsulates the data.
        // Therefore, we now expect it to write data to the server.
        self.write_to_server(info)?;
        Ok(())
    }

    // A raw packet was received on the tunnel interface.
    fn receive_tun(&mut self, frame: &mut [u8]) -> Result<(), Error> {
        let mut handler = || -> Result<(), Error> {
            let result = connection_tuple(frame);
            if let Err(error) = result {
                log::debug!("{}, ignored", error);
                return Ok(());
            }
            let (info, first_packet, payload_offset, payload_size) = result?;
            let origin_dst = SocketAddr::try_from(&info.dst)?;
            let info = self.preprocess_origin_connection_info(info)?;

            let manager = self.get_connection_manager().ok_or("get connection manager")?;

            if info.protocol == IpProtocol::Tcp {
                self.process_incoming_tcp_packets(first_packet, &manager, &info, origin_dst, frame)?;
            } else if info.protocol == IpProtocol::Udp {
                let port = info.dst.port();
                let payload = &frame[payload_offset..payload_offset + payload_size];
                if self.options.virtual_dns.is_some() && port == DNS_PORT {
                    log::info!("DNS query via virtual DNS {} ({})", info, origin_dst);
                    let virtual_dns = self.options.virtual_dns.as_mut().ok_or("")?;
                    let response = virtual_dns.receive_query(payload)?;
                    self.send_udp_packet_to_client(origin_dst, info.src, response.as_slice())?;
                } else if self.options.dns_over_tcp && port == DNS_PORT {
                    self.process_incoming_dns_over_tcp_packets(&manager, &info, origin_dst, payload)?;
                } else {
                    self.process_incoming_udp_packets(&manager, &info, origin_dst, payload)?;
                }
            } else {
                log::warn!("Unsupported protocol: {} ({})", info, origin_dst);
            }
            Ok::<(), Error>(())
        };
        if let Err(error) = handler() {
            log::error!("{}", error);
        }
        Ok(())
    }

    fn create_new_tcp_connection_state(
        &mut self,
        server_addr: SocketAddr,
        dst: SocketAddr,
        proxy_handler: Box<dyn ProxyHandler>,
        udp_associate: bool,
    ) -> Result<ConnectionState> {
        let mut socket = tcp::Socket::new(
            tcp::SocketBuffer::new(vec![0; 1024 * 128]),
            tcp::SocketBuffer::new(vec![0; 1024 * 128]),
        );
        socket.set_ack_delay(None);
        socket.listen(dst)?;
        let handle = self.sockets.add(socket);

        let mut client = TcpStream::connect(server_addr)?;
        let token = self.new_token();
        let i = Interest::READABLE;
        self.poll.registry().register(&mut client, token, i)?;

        let expiry = if udp_associate {
            Some(Self::common_udp_life_timeout())
        } else {
            None
        };

        let (udp_socket, udp_token) = if udp_associate {
            let addr = (Ipv4Addr::UNSPECIFIED, 0).into();
            let mut socket = UdpSocket::bind(addr)?;
            let token = self.new_token();
            self.poll.registry().register(&mut socket, token, Interest::READABLE)?;
            (Some(socket), Some(token))
        } else {
            (None, None)
        };
        let state = ConnectionState {
            smoltcp_handle: handle,
            mio_stream: client,
            token,
            proxy_handler,
            close_state: 0,
            wait_read: true,
            wait_write: false,
            udp_acco_expiry: expiry,
            udp_socket,
            udp_token,
            origin_dst: dst,
            udp_data_cache: LinkedList::new(),
            dns_over_tcp_expiry: None,
        };
        Ok(state)
    }

    fn common_udp_life_timeout() -> ::std::time::Instant {
        ::std::time::Instant::now() + ::std::time::Duration::from_secs(UDP_ASSO_TIMEOUT)
    }

    fn udp_associate_timeout_expired(&self, info: &ConnectionInfo) -> bool {
        if let Some(state) = self.connection_map.get(info) {
            if let Some(expiry) = state.udp_acco_expiry {
                return expiry < ::std::time::Instant::now();
            }
        }
        false
    }

    fn clearup_expired_udp_associate(&mut self) -> Result<()> {
        let keys = self.connection_map.keys().cloned().collect::<Vec<_>>();
        for key in keys {
            if self.udp_associate_timeout_expired(&key) {
                log::trace!("UDP associate timeout: {}", key);
                self.remove_connection(&key)?;
            }
        }
        Ok(())
    }

    fn send_udp_packet_to_client(&mut self, src: SocketAddr, dst: SocketAddr, data: &[u8]) -> Result<()> {
        let rx_buffer = udp::PacketBuffer::new(vec![udp::PacketMetadata::EMPTY], vec![0; 4096]);
        let tx_buffer = udp::PacketBuffer::new(vec![udp::PacketMetadata::EMPTY], vec![0; 4096]);
        let mut socket = udp::Socket::new(rx_buffer, tx_buffer);
        socket.bind(src)?;
        socket.send_slice(data, UdpMetadata::from(dst))?;
        let handle = self.sockets.add(socket);
        self.expect_smoltcp_send()?;
        self.sockets.remove(handle);
        Ok(())
    }

    fn write_to_server(&mut self, info: &ConnectionInfo) -> Result<(), Error> {
        if let Some(state) = self.connection_map.get_mut(info) {
            let event = state.proxy_handler.peek_data(OutgoingDirection::ToServer);
            let buffer_size = event.buffer.len();
            if buffer_size == 0 {
                state.wait_write = false;
                Self::update_mio_socket_interest(&mut self.poll, state)?;
                self.check_change_close_state(info)?;
                return Ok(());
            }
            let result = state.mio_stream.write(event.buffer);
            match result {
                Ok(written) => {
                    state.proxy_handler.consume_data(OutgoingDirection::ToServer, written);
                    state.wait_write = written < buffer_size;
                    Self::update_mio_socket_interest(&mut self.poll, state)?;
                }
                Err(error) if error.kind() == std::io::ErrorKind::WouldBlock => {
                    state.wait_write = true;
                    Self::update_mio_socket_interest(&mut self.poll, state)?;
                }
                Err(error) => {
                    return Err(error.into());
                }
            }
        }
        self.check_change_close_state(info)?;
        Ok(())
    }

    fn write_to_client(&mut self, token: Token, info: &ConnectionInfo) -> Result<(), Error> {
        while let Some(state) = self.connection_map.get_mut(info) {
            let event = state.proxy_handler.peek_data(OutgoingDirection::ToClient);
            let buflen = event.buffer.len();
            let consumed;
            {
                let socket = self.sockets.get_mut::<tcp::Socket>(state.smoltcp_handle);
                if socket.may_send() {
                    if let Some(virtual_dns) = &mut self.options.virtual_dns {
                        // Unwrapping is fine because every smoltcp socket is bound to an.
                        virtual_dns.touch_ip(&IpAddr::from(socket.local_endpoint().unwrap().addr));
                    }
                    consumed = socket.send_slice(event.buffer)?;
                    state.proxy_handler.consume_data(OutgoingDirection::ToClient, consumed);
                    self.expect_smoltcp_send()?;
                    if consumed < buflen {
                        self.write_sockets.insert(token);
                        break;
                    } else {
                        self.write_sockets.remove(&token);
                        if consumed == 0 {
                            break;
                        }
                    }
                } else {
                    break;
                }
            }

            self.check_change_close_state(info)?;
        }
        Ok(())
    }

    fn tun_event(&mut self, event: &Event) -> Result<(), Error> {
        if event.is_readable() {
            while let Some((rx_token, _)) = self.tun.receive(Instant::now()) {
                rx_token.consume(|frame| self.receive_tun(frame))?;
            }
        }
        Ok(())
    }

    fn pipe_event(&mut self, event: &Event) -> Result<(), Error> {
        if event.is_readable() {
            #[cfg(target_os = "windows")]
            self.tun.pipe_client_event()?;
        }
        Ok(())
    }

    fn send_to_smoltcp(&mut self) -> Result<(), Error> {
        for token in self.write_sockets.clone().into_iter() {
            if let Some(connection) = self.find_info_by_token(token) {
                let connection = connection.clone();
                if let Err(error) = self.write_to_client(token, &connection) {
                    log::error!("Write to client {}", error);
                    self.remove_connection(&connection)?;
                }
            }
        }
        Ok(())
    }

    fn receive_udp_packet_and_write_to_client(&mut self, info: &ConnectionInfo) -> Result<()> {
        let err = "udp connection state not found";
        let state = self.connection_map.get_mut(info).ok_or(err)?;
        assert!(state.udp_acco_expiry.is_some());
        state.udp_acco_expiry = Some(Self::common_udp_life_timeout());
        let mut to_send: LinkedList<Vec<u8>> = LinkedList::new();
        if let Some(udp_socket) = state.udp_socket.as_ref() {
            let mut buf = [0; 1 << 16];
            // Receive UDP packet from remote SOCKS5 server
            while let Ok((packet_size, _svr_addr)) = udp_socket.recv_from(&mut buf) {
                let buf = buf[..packet_size].to_vec();
                let header = UdpHeader::retrieve_from_stream(&mut &buf[..])?;

                let buf = if info.dst.port() == DNS_PORT {
                    let mut message = dns::parse_data_to_dns_message(&buf[header.len()..], false)?;
                    if !self.options.ipv6_enabled {
                        dns::remove_ipv6_entries(&mut message);
                    }
                    message.to_vec()?
                } else {
                    buf[header.len()..].to_vec()
                };

                // Escape the borrow checker madness
                to_send.push_back(buf);
            }
        }

        // Write to client
        let src = state.origin_dst;
        while let Some(packet) = to_send.pop_front() {
            self.send_udp_packet_to_client(src, info.src, &packet)?;
        }
        Ok(())
    }

    fn consume_cached_udp_packets(&mut self, info: &ConnectionInfo) -> Result<()> {
        // Try to send the first UDP packets to remote SOCKS5 server for UDP associate session
        if let Some(state) = self.connection_map.get_mut(info) {
            if let Some(udp_socket) = state.udp_socket.as_ref() {
                if let Some(addr) = state.proxy_handler.get_udp_associate() {
                    // Consume udp_data_cache data
                    while let Some(buf) = state.udp_data_cache.pop_front() {
                        udp_socket.send_to(&buf, addr)?;
                    }
                }
            }
        }
        Ok(())
    }

    fn mio_socket_event(&mut self, event: &Event) -> Result<(), Error> {
        if let Some(info) = self.find_info_by_udp_token(event.token()) {
            return self.receive_udp_packet_and_write_to_client(&info.clone());
        }

        let conn_info = match self.find_info_by_token(event.token()) {
            Some(conn_info) => conn_info.clone(),
            None => {
                // We may have closed the connection in an earlier iteration over the poll events,
                // e.g. because an event through the tunnel interface indicated that the connection
                // should be closed.
                log::trace!("Connection info not found");
                return Ok(());
            }
        };

        let e = "connection manager not found";
        let server = self.get_connection_manager().ok_or(e)?.get_server_addr();

        let mut block = || -> Result<(), Error> {
            if event.is_readable() || event.is_read_closed() {
                let established = self
                    .connection_map
                    .get(&conn_info)
                    .ok_or("")?
                    .proxy_handler
                    .connection_established();
                if self.options.dns_over_tcp && conn_info.dst.port() == DNS_PORT && established {
                    self.receive_dns_over_tcp_packet_and_write_to_client(&conn_info)?;
                    return Ok(());
                } else {
                    let e = "connection state not found";
                    let state = self.connection_map.get_mut(&conn_info).ok_or(e)?;

                    // TODO: Move this reading process to its own function.
                    let vecbuf = Self::read_data_from_tcp_stream(&mut state.mio_stream, &conn_info)?;

                    let data_event = IncomingDataEvent {
                        direction: IncomingDirection::FromServer,
                        buffer: &vecbuf,
                    };
                    if let Err(error) = state.proxy_handler.push_data(data_event) {
                        log::error!("{}", error);
                        self.remove_connection(&conn_info.clone())?;
                        return Ok(());
                    }

                    // The handler request for reset the server connection
                    if state.proxy_handler.reset_connection() {
                        if let Err(err) = self.poll.registry().deregister(&mut state.mio_stream) {
                            log::trace!("{}", err);
                        }
                        // Closes the connection with the proxy
                        if let Err(err) = state.mio_stream.shutdown(Shutdown::Both) {
                            log::trace!("Shutdown 2 error \"{}\"", err);
                        }

                        log::info!("RESET {}", conn_info);

                        state.mio_stream = TcpStream::connect(server)?;

                        state.wait_read = true;
                        state.wait_write = true;

                        Self::update_mio_socket_interest(&mut self.poll, state)?;

                        return Ok(());
                    }

                    if vecbuf.is_empty() || event.is_read_closed() {
                        state.wait_read = false;
                        state.close_state |= SERVER_WRITE_CLOSED;
                        Self::update_mio_socket_interest(&mut self.poll, state)?;
                        self.check_change_close_state(&conn_info)?;
                        self.expect_smoltcp_send()?;
                    }
                }

                // We have read from the proxy server and pushed the data to the connection handler.
                // Thus, expect data to be processed (e.g. decapsulated) and forwarded to the client.
                self.write_to_client(event.token(), &conn_info)?;

                // The connection handler could have produced data that is to be written to the
                // server.
                self.write_to_server(&conn_info)?;

                self.consume_cached_udp_packets(&conn_info)?;
            }

            if event.is_writable() {
                self.write_to_server(&conn_info)?;
            }
            Ok::<(), Error>(())
        };
        if let Err(error) = block() {
            log::error!("{}", error);
            self.remove_connection(&conn_info)?;
        }
        Ok(())
    }

<<<<<<< HEAD
    #[cfg(any(target_os = "windows", target_os = "linux", target_os = "macos"))]
=======
    fn read_data_from_tcp_stream(stream: &mut TcpStream, conn_info: &ConnectionInfo) -> Result<Vec<u8>> {
        let mut vecbuf = Vec::<u8>::new();
        loop {
            let mut tmp: [u8; 4096] = [0_u8; 4096];
            match stream.read(&mut tmp) {
                Ok(0) => {
                    log::info!("{} closed", conn_info);
                    break;
                }
                Ok(read_result) => {
                    vecbuf.extend_from_slice(&tmp[0..read_result]);
                }
                Err(error) => {
                    if error.kind() == std::io::ErrorKind::WouldBlock {
                        // We have read all available data.
                        break;
                    } else if error.kind() == std::io::ErrorKind::Interrupted {
                        // Hardware or software interrupt, continue polling.
                        continue;
                    } else {
                        return Err(error.into());
                    }
                }
            };
        }
        Ok(vecbuf)
    }

    #[cfg(any(target_os = "linux", target_os = "macos"))]
>>>>>>> a54e6ae2
    fn prepare_exiting_signal_trigger(&mut self) -> Result<()> {
        let mut exit_trigger = self.exit_trigger.take().ok_or("Already running")?;
        ctrlc::set_handler(move || {
            let mut count = 0;
            loop {
                match exit_trigger.write(b"EXIT") {
                    Ok(_) => {
                        log::trace!("Exit signal triggered successfully");
                        break;
                    }
                    Err(err) if err.kind() == std::io::ErrorKind::WouldBlock => {
                        if count > 5 {
                            log::error!("Send exit signal failed 5 times, exit anyway");
                            std::process::exit(1);
                        }
                        log::trace!("Send exit signal failed, retry in 1 second");
                        std::thread::sleep(std::time::Duration::from_secs(1));
                        count += 1;
                    }
                    Err(err) => {
                        println!("Failed to send exit signal: \"{}\"", err);
                        break;
                    }
                }
            }
        })?;
        Ok(())
    }

    pub fn run(&mut self) -> Result<(), Error> {
        #[cfg(any(target_os = "windows", target_os = "linux", target_os = "macos"))]
        self.prepare_exiting_signal_trigger()?;

        let mut events = Events::with_capacity(1024);
        loop {
            if let Err(err) = self.poll.poll(&mut events, None) {
                if err.kind() == std::io::ErrorKind::Interrupted {
                    log::debug!("Poll interrupted: \"{err}\", ignored, continue polling");
                    continue;
                }
                return Err(err.into());
            }
            for event in events.iter() {
                match event.token() {
                    EXIT_TOKEN => {
                        if self.exiting_event_handler()? {
                            return Ok(());
                        }
                    }
                    EXIT_TRIGGER_TOKEN => {
                        log::trace!("Exiting trigger is ready, {:?}", self.exit_trigger);
                    }
                    TUN_TOKEN => self.tun_event(event)?,
                    PIPE_TOKEN => self.pipe_event(event)?,
                    _ => self.mio_socket_event(event)?,
                }
            }
            self.send_to_smoltcp()?;
            self.clearup_expired_udp_associate()?;
            self.clearup_expired_dns_over_tcp()?;
        }
    }

    fn exiting_event_handler(&mut self) -> Result<bool> {
        let mut buffer = vec![0; 100];
        match self.exit_receiver.read(&mut buffer) {
            Ok(size) => {
                log::trace!("Received exit signal: {:?}", &buffer[..size]);
                log::info!("Exiting tun2proxy...");
                Ok(true)
            }
            Err(err) if err.kind() == std::io::ErrorKind::WouldBlock => {
                log::trace!("Exiting reciever is ready");
                Ok(false)
            }
            Err(err) => Err(err.into()),
        }
    }

    pub fn shutdown(&mut self) -> Result<(), Error> {
        log::debug!("Shutdown tun2proxy...");
        _ = self.exit_trigger.as_mut().ok_or("Already triggered")?.write(b"EXIT")?;
        Ok(())
    }
}<|MERGE_RESOLUTION|>--- conflicted
+++ resolved
@@ -1108,9 +1108,6 @@
         Ok(())
     }
 
-<<<<<<< HEAD
-    #[cfg(any(target_os = "windows", target_os = "linux", target_os = "macos"))]
-=======
     fn read_data_from_tcp_stream(stream: &mut TcpStream, conn_info: &ConnectionInfo) -> Result<Vec<u8>> {
         let mut vecbuf = Vec::<u8>::new();
         loop {
@@ -1139,8 +1136,7 @@
         Ok(vecbuf)
     }
 
-    #[cfg(any(target_os = "linux", target_os = "macos"))]
->>>>>>> a54e6ae2
+    #[cfg(any(target_os = "windows", target_os = "linux", target_os = "macos"))]
     fn prepare_exiting_signal_trigger(&mut self) -> Result<()> {
         let mut exit_trigger = self.exit_trigger.take().ok_or("Already running")?;
         ctrlc::set_handler(move || {
