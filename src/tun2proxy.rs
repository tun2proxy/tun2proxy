#![allow(dead_code)]

#[cfg(target_os = "windows")]
use crate::wintuninterface::{self, NamedPipeSource, WinTunInterface};
use crate::{dns, error::Error, error::Result, virtdevice::VirtualTunDevice, NetworkInterface, Options};
#[cfg(target_family = "unix")]
use mio::unix::SourceFd;
use mio::{event::Event, net::TcpStream, net::UdpSocket, Events, Interest, Poll, Token};
#[cfg(any(target_os = "macos", target_os = "ios"))]
use smoltcp::phy::RawSocket;
#[cfg(any(target_os = "linux", target_os = "android"))]
use smoltcp::phy::TunTapInterface;
use smoltcp::{
    iface::{Config, Interface, SocketHandle, SocketSet},
    phy::{Device, Medium, RxToken, TxToken},
    socket::{tcp, tcp::State, udp, udp::UdpMetadata},
    time::Instant,
    wire::{IpCidr, IpProtocol, Ipv4Packet, Ipv6Packet, TcpPacket, UdpPacket, UDP_HEADER_LEN},
};
use socks5_impl::protocol::{Address, StreamOperation, UdpHeader};
use std::collections::LinkedList;
#[cfg(target_family = "unix")]
use std::os::unix::io::AsRawFd;
use std::{
    collections::{HashMap, HashSet},
    convert::{From, TryFrom},
    io::{Read, Write},
    net::{IpAddr, Ipv4Addr, Ipv6Addr, Shutdown, SocketAddr},
    rc::Rc,
    str::FromStr,
};

#[derive(Hash, Clone, Eq, PartialEq, PartialOrd, Ord, Debug)]
pub(crate) struct ConnectionInfo {
    pub(crate) src: SocketAddr,
    pub(crate) dst: Address,
    pub(crate) protocol: IpProtocol,
}

impl Default for ConnectionInfo {
    fn default() -> Self {
        Self {
            src: SocketAddr::new(Ipv4Addr::UNSPECIFIED.into(), 0),
            dst: Address::unspecified(),
            protocol: IpProtocol::Tcp,
        }
    }
}

impl ConnectionInfo {
    pub fn new(src: SocketAddr, dst: Address, protocol: IpProtocol) -> Self {
        Self { src, dst, protocol }
    }

    fn to_named(&self, name: String) -> Self {
        let mut result = self.clone();
        result.dst = Address::from((name, result.dst.port()));
        log::trace!("{} replace dst \"{}\" -> \"{}\"", self.protocol, self.dst, result.dst);
        result
    }
}

impl std::fmt::Display for ConnectionInfo {
    fn fmt(&self, f: &mut std::fmt::Formatter) -> std::fmt::Result {
        write!(f, "{} {} -> {}", self.protocol, self.src, self.dst)
    }
}

#[derive(Clone, Copy, Eq, PartialEq, Debug)]
pub(crate) enum IncomingDirection {
    FromServer,
    FromClient,
}

#[derive(Clone, Copy, Eq, PartialEq, Debug)]
pub(crate) enum OutgoingDirection {
    ToServer,
    ToClient,
}

#[derive(Clone, Copy, Eq, PartialEq, Debug)]
pub(crate) enum Direction {
    Incoming(IncomingDirection),
    Outgoing(OutgoingDirection),
}

#[derive(Clone, Eq, PartialEq, Debug)]
pub(crate) struct DataEvent<'a, T> {
    pub(crate) direction: T,
    pub(crate) buffer: &'a [u8],
}

pub(crate) type IncomingDataEvent<'a> = DataEvent<'a, IncomingDirection>;
pub(crate) type OutgoingDataEvent<'a> = DataEvent<'a, OutgoingDirection>;

fn get_transport_info(
    protocol: IpProtocol,
    transport_offset: usize,
    packet: &[u8],
) -> Result<((u16, u16), bool, usize, usize)> {
    match protocol {
        IpProtocol::Udp => UdpPacket::new_checked(packet)
            .map(|result| {
                (
                    (result.src_port(), result.dst_port()),
                    false,
                    transport_offset + UDP_HEADER_LEN,
                    packet.len() - UDP_HEADER_LEN,
                )
            })
            .map_err(|e| e.into()),
        IpProtocol::Tcp => TcpPacket::new_checked(packet)
            .map(|result| {
                let header_len = result.header_len() as usize;
                (
                    (result.src_port(), result.dst_port()),
                    result.syn() && !result.ack(),
                    transport_offset + header_len,
                    packet.len() - header_len,
                )
            })
            .map_err(|e| e.into()),
        _ => Err(format!("Unsupported protocol {protocol} in IP packet").into()),
    }
}

fn connection_tuple(frame: &[u8]) -> Result<(ConnectionInfo, bool, usize, usize)> {
    if let Ok(packet) = Ipv4Packet::new_checked(frame) {
        let protocol = packet.next_header();

        let mut a = [0_u8; 4];
        a.copy_from_slice(packet.src_addr().as_bytes());
        let src_addr = IpAddr::from(a);
        a.copy_from_slice(packet.dst_addr().as_bytes());
        let dst_addr = IpAddr::from(a);
        let header_len = packet.header_len().into();

        let (ports, first_packet, payload_offset, payload_size) =
            get_transport_info(protocol, header_len, &frame[header_len..])?;
        let info = ConnectionInfo::new(
            SocketAddr::new(src_addr, ports.0),
            SocketAddr::new(dst_addr, ports.1).into(),
            protocol,
        );
        return Ok((info, first_packet, payload_offset, payload_size));
    }

    if let Ok(packet) = Ipv6Packet::new_checked(frame) {
        // TODO: Support extension headers.
        let protocol = packet.next_header();

        let mut a = [0_u8; 16];
        a.copy_from_slice(packet.src_addr().as_bytes());
        let src_addr = IpAddr::from(a);
        a.copy_from_slice(packet.dst_addr().as_bytes());
        let dst_addr = IpAddr::from(a);
        let header_len = packet.header_len();

        let (ports, first_packet, payload_offset, payload_size) =
            get_transport_info(protocol, header_len, &frame[header_len..])?;
        let info = ConnectionInfo::new(
            SocketAddr::new(src_addr, ports.0),
            SocketAddr::new(dst_addr, ports.1).into(),
            protocol,
        );
        return Ok((info, first_packet, payload_offset, payload_size));
    }
    Err("Neither IPv6 nor IPv4 packet".into())
}

const SERVER_WRITE_CLOSED: u8 = 1;
const CLIENT_WRITE_CLOSED: u8 = 2;

const UDP_ASSO_TIMEOUT: u64 = 10; // seconds
const DNS_PORT: u16 = 53;
const IP_PACKAGE_MAX_SIZE: usize = 0xFFFF;

struct ConnectionState {
    smoltcp_handle: SocketHandle,
    mio_stream: TcpStream,
    token: Token,
    proxy_handler: Box<dyn ProxyHandler>,
    close_state: u8,
    wait_read: bool,
    wait_write: bool,
    origin_dst: SocketAddr,
    udp_acco_expiry: Option<::std::time::Instant>,
    udp_socket: Option<UdpSocket>,
    udp_token: Option<Token>,
    udp_data_cache: LinkedList<Vec<u8>>,
    dns_over_tcp_expiry: Option<::std::time::Instant>,
    is_tcp_closed: bool,
}

pub(crate) trait ProxyHandler {
    fn get_connection_info(&self) -> &ConnectionInfo;
    fn push_data(&mut self, event: IncomingDataEvent<'_>) -> Result<(), Error>;
    fn consume_data(&mut self, dir: OutgoingDirection, size: usize);
    fn peek_data(&mut self, dir: OutgoingDirection) -> OutgoingDataEvent;
    fn connection_established(&self) -> bool;
    fn data_len(&self, dir: Direction) -> usize;
    fn reset_connection(&self) -> bool;
    fn get_udp_associate(&self) -> Option<SocketAddr>;
}

pub(crate) trait ConnectionManager {
    fn new_proxy_handler(&self, info: &ConnectionInfo, udp_associate: bool) -> Result<Box<dyn ProxyHandler>>;
    fn get_server_addr(&self) -> SocketAddr;
}

const TUN_TOKEN: Token = Token(0);
const PIPE_TOKEN: Token = Token(1);
const EXIT_TRIGGER_TOKEN: Token = Token(2);
const EXIT_TOKEN: Token = Token(10);

pub struct TunToProxy<'a> {
    #[cfg(any(target_os = "linux", target_os = "android"))]
    tun: TunTapInterface,
    #[cfg(any(target_os = "macos", target_os = "ios"))]
    tun: RawSocket,
    #[cfg(target_os = "windows")]
    tun: WinTunInterface,
    poll: Poll,
    iface: Interface,
    connection_map: HashMap<ConnectionInfo, ConnectionState>,
    connection_manager: Option<Rc<dyn ConnectionManager>>,
    next_token_seed: usize,
    sockets: SocketSet<'a>,
    device: VirtualTunDevice,
    options: Options,
    write_sockets: HashSet<Token>,
    #[cfg(target_family = "unix")]
    exit_receiver: mio::unix::pipe::Receiver,
    #[cfg(target_family = "unix")]
    exit_trigger: Option<mio::unix::pipe::Sender>,
    #[cfg(target_os = "windows")]
    exit_receiver: mio::windows::NamedPipe,
    #[cfg(target_os = "windows")]
    exit_trigger: Option<mio::windows::NamedPipe>,
}

impl<'a> TunToProxy<'a> {
    pub fn new(_interface: &NetworkInterface, options: Options) -> Result<Self, Error> {
        #[cfg(any(target_os = "linux", target_os = "android"))]
        let tun = match _interface {
            NetworkInterface::Named(name) => TunTapInterface::new(name.as_str(), Medium::Ip)?,
            NetworkInterface::Fd(fd) => TunTapInterface::from_fd(*fd, Medium::Ip, options.mtu.unwrap_or(1500))?,
        };

        #[cfg(any(target_os = "macos", target_os = "ios"))]
        let tun = match _interface {
            NetworkInterface::Named(name) => RawSocket::new(name.as_str(), Medium::Ip)?,
            NetworkInterface::Fd(_fd) => panic!("Not supported"),
        };

        #[cfg(target_os = "windows")]
        let mut tun = match _interface {
            NetworkInterface::Named(name) => WinTunInterface::new(name.as_str(), Medium::Ip)?,
        };

        #[cfg(target_os = "windows")]
        if options.setup {
            tun.setup_config(&options.bypass, options.dns_addr)?;
        }

        let poll = Poll::new()?;

        #[cfg(target_family = "unix")]
        poll.registry()
            .register(&mut SourceFd(&tun.as_raw_fd()), TUN_TOKEN, Interest::READABLE)?;

        #[cfg(target_os = "windows")]
        {
            let interest = Interest::READABLE | Interest::WRITABLE;
            poll.registry().register(&mut tun, TUN_TOKEN, interest)?;
            let mut pipe = NamedPipeSource(tun.pipe_client());
            poll.registry().register(&mut pipe, PIPE_TOKEN, interest)?;
        }

        #[cfg(target_family = "unix")]
        let (mut exit_trigger, mut exit_receiver) = mio::unix::pipe::new()?;
        #[cfg(target_family = "windows")]
        let (mut exit_trigger, mut exit_receiver) = wintuninterface::pipe()?;

        poll.registry()
            .register(&mut exit_trigger, EXIT_TRIGGER_TOKEN, Interest::WRITABLE)?;
        poll.registry()
            .register(&mut exit_receiver, EXIT_TOKEN, Interest::READABLE)?;

        let config = match tun.capabilities().medium {
            Medium::Ethernet => Config::new(smoltcp::wire::EthernetAddress([0x02, 0, 0, 0, 0, 0x01]).into()),
            Medium::Ip => Config::new(smoltcp::wire::HardwareAddress::Ip),
            Medium::Ieee802154 => todo!(),
        };

        let mut device = VirtualTunDevice::new(tun.capabilities());

        let gateway4: Ipv4Addr = Ipv4Addr::from_str("0.0.0.1")?;
        let gateway6: Ipv6Addr = Ipv6Addr::from_str("::1")?;
        let mut iface = Interface::new(config, &mut device, Instant::now());
        iface.update_ip_addrs(|ip_addrs| {
            ip_addrs.push(IpCidr::new(gateway4.into(), 0)).unwrap();
            ip_addrs.push(IpCidr::new(gateway6.into(), 0)).unwrap()
        });
        iface.routes_mut().add_default_ipv4_route(gateway4.into())?;
        iface.routes_mut().add_default_ipv6_route(gateway6.into())?;
        iface.set_any_ip(true);

        let tun = Self {
            tun,
            poll,
            iface,
            connection_map: HashMap::default(),
            next_token_seed: usize::from(EXIT_TOKEN),
            connection_manager: None,
            sockets: SocketSet::new([]),
            device,
            options,
            write_sockets: HashSet::default(),
            exit_receiver,
            exit_trigger: Some(exit_trigger),
        };
        Ok(tun)
    }

    fn new_token(&mut self) -> Token {
        self.next_token_seed += 1;
        Token(self.next_token_seed)
    }

    pub(crate) fn set_connection_manager(&mut self, manager: Option<Rc<dyn ConnectionManager>>) {
        self.connection_manager = manager;
    }

    /// Read data from virtual device (remote server) and inject it into tun interface.
    fn expect_smoltcp_send(&mut self) -> Result<(), Error> {
        self.iface.poll(Instant::now(), &mut self.device, &mut self.sockets);

        while let Some(vec) = self.device.exfiltrate_packet() {
            let _slice = vec.as_slice();

            // TODO: Actual write. Replace.
            self.tun
                .transmit(Instant::now())
                .ok_or("tx token not available")?
                .consume(_slice.len(), |buf| {
                    buf[..].clone_from_slice(_slice);
                });
        }
        Ok(())
    }

    fn find_info_by_token(&self, token: Token) -> Option<&ConnectionInfo> {
        self.connection_map
            .iter()
            .find_map(|(info, state)| if state.token == token { Some(info) } else { None })
    }

    fn find_info_by_udp_token(&self, token: Token) -> Option<&ConnectionInfo> {
        self.connection_map.iter().find_map(|(info, state)| {
            if let Some(udp_token) = state.udp_token {
                if udp_token == token {
                    return Some(info);
                }
            }
            None
        })
    }

    /// Destroy connection state machine
    fn remove_connection(&mut self, info: &ConnectionInfo) -> Result<(), Error> {
        if let Some(mut state) = self.connection_map.remove(info) {
            self.expect_smoltcp_send()?;

            {
                let handle = state.smoltcp_handle;
                let socket = self.sockets.get_mut::<tcp::Socket>(handle);
                socket.close();
                self.sockets.remove(handle);
            }

            if let Err(e) = self.poll.registry().deregister(&mut state.mio_stream) {
                // FIXME: The function `deregister` will frequently fail for unknown reasons.
                log::trace!("{}", e);
            }

            if let Some(mut udp_socket) = state.udp_socket {
                if let Err(e) = self.poll.registry().deregister(&mut udp_socket) {
                    log::trace!("{}", e);
                }
            }

            if let Err(err) = state.mio_stream.shutdown(Shutdown::Both) {
                log::trace!("Shutdown 0 {} error \"{}\"", info, err);
            }

            log::info!("Close {}", info);
        }
        Ok(())
    }

    fn get_connection_manager(&self) -> Option<Rc<dyn ConnectionManager>> {
        self.connection_manager.clone()
    }

    /// Scan connection state machine and check if any connection should be closed.
    fn check_change_close_state(&mut self, info: &ConnectionInfo) -> Result<(), Error> {
        let state = match self.connection_map.get_mut(info) {
            Some(state) => state,
            None => return Ok(()),
        };
        let mut closed_ends = 0;
        let handler = state.proxy_handler.as_ref();
        if (state.close_state & SERVER_WRITE_CLOSED) == SERVER_WRITE_CLOSED
            && handler.data_len(Direction::Incoming(IncomingDirection::FromServer)) == 0
            && handler.data_len(Direction::Outgoing(OutgoingDirection::ToClient)) == 0
        {
            // Close tun interface
            let socket = self.sockets.get_mut::<tcp::Socket>(state.smoltcp_handle);
            socket.close();

            closed_ends += 1;
        }

        if (state.close_state & CLIENT_WRITE_CLOSED) == CLIENT_WRITE_CLOSED
            && handler.data_len(Direction::Incoming(IncomingDirection::FromClient)) == 0
            && handler.data_len(Direction::Outgoing(OutgoingDirection::ToServer)) == 0
        {
            // Close remote server
            if let Err(err) = state.mio_stream.shutdown(Shutdown::Write) {
                log::trace!("Shutdown 1 {} error \"{}\"", info, err);
            }
            closed_ends += 1;
        }

        if closed_ends == 2 {
            // Close connection state machine
            self.remove_connection(info)?;
        }
        Ok(())
    }

    fn tunsocket_read_and_forward(&mut self, info: &ConnectionInfo) -> Result<(), Error> {
        // 1. Read data from tun and write to proxy handler (remote server).
        // Scope for mutable borrow of self.
        {
            let state = match self.connection_map.get_mut(info) {
                Some(state) => state,
                None => return Ok(()),
            };
            let socket = self.sockets.get_mut::<tcp::Socket>(state.smoltcp_handle);
            let mut error = Ok(());
            while socket.can_recv() && error.is_ok() {
                let dir = Direction::Outgoing(OutgoingDirection::ToServer);
                if state.proxy_handler.data_len(dir) >= IP_PACKAGE_MAX_SIZE {
                    break;
                }

                socket.recv(|data| {
                    let event = IncomingDataEvent {
                        direction: IncomingDirection::FromClient,
                        buffer: data,
                    };
                    error = state.proxy_handler.push_data(event);
                    (data.len(), ())
                })?;
            }

            if !socket.may_recv()
                && socket.state() != State::Listen
                && socket.state() != State::SynSent
                && socket.state() != State::SynReceived
            {
                // We cannot yet close the write end of the mio stream here because we may still
                // need to send data.
                state.close_state |= CLIENT_WRITE_CLOSED;
            }
        }
        // 2. Write data from proxy handler (remote server) to tun.
        // Expect ACKs etc. from smoltcp sockets.
        self.expect_smoltcp_send()?;

        self.check_change_close_state(info)?;

        Ok(())
    }

    fn update_mio_socket_interest(poll: &mut Poll, state: &mut ConnectionState) -> Result<()> {
        // Maybe we did not listen for any events before. Therefore, just swallow the error.
        if let Err(err) = poll.registry().deregister(&mut state.mio_stream) {
            log::trace!("{}", err);
        }

        // If we do not wait for read or write events, we do not need to register them.
        if !state.wait_read && !state.wait_write {
            return Ok(());
        }

        // This ugliness is due to the way Interest is implemented (as a NonZeroU8 wrapper).
        let interest = match (state.wait_read, state.wait_write) {
            (true, false) => Interest::READABLE,
            (false, true) => Interest::WRITABLE,
            _ => Interest::READABLE | Interest::WRITABLE,
        };

        poll.registry().register(&mut state.mio_stream, state.token, interest)?;
        Ok(())
    }

    fn preprocess_origin_connection_info(&mut self, info: ConnectionInfo) -> Result<ConnectionInfo> {
        let origin_dst = SocketAddr::try_from(&info.dst)?;
        let connection_info = match &mut self.options.virtual_dns {
            None => {
                let mut info = info;
                let port = origin_dst.port();
                if port == DNS_PORT && info.protocol == IpProtocol::Udp && dns::addr_is_private(&origin_dst) {
                    let dns_addr: SocketAddr = (self.options.dns_addr.ok_or("dns_addr")?, DNS_PORT).into();
                    info.dst = Address::from(dns_addr);
                }
                info
            }
            Some(virtual_dns) => {
                let dst_ip = origin_dst.ip();
                virtual_dns.touch_ip(&dst_ip);
                match virtual_dns.resolve_ip(&dst_ip) {
                    None => info,
                    Some(name) => info.to_named(name.clone()),
                }
            }
        };
        Ok(connection_info)
    }

    fn process_incoming_dns_over_tcp_packets(
        &mut self,
        manager: &Rc<dyn ConnectionManager>,
        info: &ConnectionInfo,
        origin_dst: SocketAddr,
        payload: &[u8],
    ) -> Result<()> {
        _ = dns::parse_data_to_dns_message(payload, false)?;

        if !self.connection_map.contains_key(info) {
            log::info!("DNS over TCP {} ({})", info, origin_dst);

            let proxy_handler = manager.new_proxy_handler(info, false)?;
            let server_addr = manager.get_server_addr();
            let state = self.create_new_tcp_connection_state(server_addr, origin_dst, proxy_handler, false)?;
            self.connection_map.insert(info.clone(), state);

            // TODO: Move this 3 lines to the function end?
            self.expect_smoltcp_send()?;
            self.tunsocket_read_and_forward(info)?;
            self.write_to_server(info)?;
        } else {
            log::trace!("DNS over TCP subsequent packet {} ({})", info, origin_dst);
        }

        // Insert the DNS message length in front of the payload
        let len = u16::try_from(payload.len())?;
        let mut buf = Vec::with_capacity(2 + usize::from(len));
        buf.extend_from_slice(&len.to_be_bytes());
        buf.extend_from_slice(payload);

        let err = "udp over tcp state not find";
        let state = self.connection_map.get_mut(info).ok_or(err)?;
        state.dns_over_tcp_expiry = Some(Self::common_udp_life_timeout());

        let data_event = IncomingDataEvent {
            direction: IncomingDirection::FromClient,
            buffer: &buf,
        };
        state.proxy_handler.push_data(data_event)?;
        Ok(())
    }

    fn receive_dns_over_tcp_packet_and_write_to_client(&mut self, info: &ConnectionInfo) -> Result<()> {
        let err = "udp connection state not found";
        let state = self.connection_map.get_mut(info).ok_or(err)?;
        assert!(state.dns_over_tcp_expiry.is_some());
        state.dns_over_tcp_expiry = Some(Self::common_udp_life_timeout());

        let mut vecbuf = vec![];
        Self::read_data_from_tcp_stream(&mut state.mio_stream, &mut state.is_tcp_closed, |data| {
            vecbuf.extend_from_slice(data);
            Ok(())
        })?;

        let data_event = IncomingDataEvent {
            direction: IncomingDirection::FromServer,
            buffer: &vecbuf,
        };
        if let Err(error) = state.proxy_handler.push_data(data_event) {
            log::error!("{}", error);
            self.remove_connection(&info.clone())?;
            return Ok(());
        }

        let dns_event = state.proxy_handler.peek_data(OutgoingDirection::ToClient);

        let mut buf = dns_event.buffer.to_vec();
        let mut to_send: LinkedList<Vec<u8>> = LinkedList::new();
        loop {
            if buf.len() < 2 {
                break;
            }
            let len = u16::from_be_bytes([buf[0], buf[1]]) as usize;
            if buf.len() < len + 2 {
                break;
            }
            let data = buf[2..len + 2].to_vec();

            let mut message = dns::parse_data_to_dns_message(&data, false)?;

            let name = dns::extract_domain_from_dns_message(&message)?;
            let ip = dns::extract_ipaddr_from_dns_message(&message);
            log::trace!("DNS over TCP query result: {} -> {:?}", name, ip);

            state.proxy_handler.consume_data(OutgoingDirection::ToClient, len + 2);

            if !self.options.ipv6_enabled {
                dns::remove_ipv6_entries(&mut message);
            }

            to_send.push_back(message.to_vec()?);
            if len + 2 == buf.len() {
                break;
            }
            buf = buf[len + 2..].to_vec();
        }

        // Write to client
        let src = state.origin_dst;
        while let Some(packet) = to_send.pop_front() {
            self.send_udp_packet_to_client(src, info.src, &packet)?;
        }
        Ok(())
    }

    fn dns_over_tcp_timeout_expired(&self, info: &ConnectionInfo) -> bool {
        if let Some(state) = self.connection_map.get(info) {
            if let Some(expiry) = state.dns_over_tcp_expiry {
                return expiry < ::std::time::Instant::now();
            }
        }
        false
    }

    fn clearup_expired_dns_over_tcp(&mut self) -> Result<()> {
        let keys = self.connection_map.keys().cloned().collect::<Vec<_>>();
        for key in keys {
            if self.dns_over_tcp_timeout_expired(&key) {
                log::trace!("DNS over TCP timeout: {}", key);
                self.remove_connection(&key)?;
            }
        }
        Ok(())
    }

    fn process_incoming_udp_packets(
        &mut self,
        manager: &Rc<dyn ConnectionManager>,
        info: &ConnectionInfo,
        origin_dst: SocketAddr,
        payload: &[u8],
    ) -> Result<()> {
        if !self.connection_map.contains_key(info) {
            log::info!("UDP associate session {} ({})", info, origin_dst);
            let proxy_handler = manager.new_proxy_handler(info, true)?;
            let server_addr = manager.get_server_addr();
            let state = self.create_new_tcp_connection_state(server_addr, origin_dst, proxy_handler, true)?;
            self.connection_map.insert(info.clone(), state);

            self.expect_smoltcp_send()?;
            self.tunsocket_read_and_forward(info)?;
            self.write_to_server(info)?;
        } else {
            log::trace!("Subsequent udp packet {} ({})", info, origin_dst);
        }

        let err = "udp associate state not find";
        let state = self.connection_map.get_mut(info).ok_or(err)?;
        assert!(state.udp_acco_expiry.is_some());
        state.udp_acco_expiry = Some(Self::common_udp_life_timeout());

        // Add SOCKS5 UDP header to the incoming data
        let mut s5_udp_data = Vec::<u8>::new();
        UdpHeader::new(0, info.dst.clone()).write_to_stream(&mut s5_udp_data)?;
        s5_udp_data.extend_from_slice(payload);

        if let Some(udp_associate) = state.proxy_handler.get_udp_associate() {
            // UDP associate session has been established, we can send packets directly...
            if let Some(socket) = state.udp_socket.as_ref() {
                socket.send_to(&s5_udp_data, udp_associate)?;
            }
        } else {
            // UDP associate tunnel not ready yet, we must cache the packets...
            log::trace!("Cache udp packet {} ({})", info, origin_dst);
            state.udp_data_cache.push_back(s5_udp_data);
        }
        Ok(())
    }

    fn process_incoming_tcp_packets(
        &mut self,
        first_packet: bool,
        manager: &Rc<dyn ConnectionManager>,
        info: &ConnectionInfo,
        origin_dst: SocketAddr,
        frame: &[u8],
    ) -> Result<()> {
        if first_packet {
            let proxy_handler = manager.new_proxy_handler(info, false)?;
            let server = manager.get_server_addr();
            let state = self.create_new_tcp_connection_state(server, origin_dst, proxy_handler, false)?;
            self.connection_map.insert(info.clone(), state);

            log::info!("{} ({})", info, origin_dst);
        } else if !self.connection_map.contains_key(info) {
            log::trace!("Drop middle session {} ({})", info, origin_dst);
            return Ok(());
        } else {
            log::trace!("Subsequent packet {} ({})", info, origin_dst);
        }

        // Inject the packet to advance the remote proxy server smoltcp socket state
        self.device.inject_packet(frame);

        // Having advanced the socket state, we expect the socket to ACK
        // Exfiltrate the response packets generated by the socket and inject them
        // into the tunnel interface.
        self.expect_smoltcp_send()?;

        // Read from the smoltcp socket and push the data to the connection handler.
        self.tunsocket_read_and_forward(info)?;

        // The connection handler builds up the connection or encapsulates the data.
        // Therefore, we now expect it to write data to the server.
        self.write_to_server(info)?;
        Ok(())
    }

    // A raw packet was received on the tunnel interface.
    fn receive_tun(&mut self, frame: &mut [u8]) -> Result<(), Error> {
        let mut handler = || -> Result<(), Error> {
            let result = connection_tuple(frame);
            if let Err(error) = result {
                log::debug!("{}, ignored", error);
                return Ok(());
            }
            let (info, first_packet, payload_offset, payload_size) = result?;
            let origin_dst = SocketAddr::try_from(&info.dst)?;
            let info = self.preprocess_origin_connection_info(info)?;

            let manager = self.get_connection_manager().ok_or("get connection manager")?;

            if info.protocol == IpProtocol::Tcp {
                self.process_incoming_tcp_packets(first_packet, &manager, &info, origin_dst, frame)?;
            } else if info.protocol == IpProtocol::Udp {
                let port = info.dst.port();
                let payload = &frame[payload_offset..payload_offset + payload_size];
                if self.options.virtual_dns.is_some() && port == DNS_PORT {
                    log::info!("DNS query via virtual DNS {} ({})", info, origin_dst);
                    let virtual_dns = self.options.virtual_dns.as_mut().ok_or("")?;
                    let response = virtual_dns.receive_query(payload)?;
                    self.send_udp_packet_to_client(origin_dst, info.src, response.as_slice())?;
                } else if self.options.dns_over_tcp && port == DNS_PORT {
                    self.process_incoming_dns_over_tcp_packets(&manager, &info, origin_dst, payload)?;
                } else {
                    self.process_incoming_udp_packets(&manager, &info, origin_dst, payload)?;
                }
            } else {
                log::warn!("Unsupported protocol: {} ({})", info, origin_dst);
            }
            Ok::<(), Error>(())
        };
        if let Err(error) = handler() {
            log::error!("{}", error);
        }
        Ok(())
    }

    fn create_new_tcp_connection_state(
        &mut self,
        server_addr: SocketAddr,
        dst: SocketAddr,
        proxy_handler: Box<dyn ProxyHandler>,
        udp_associate: bool,
    ) -> Result<ConnectionState> {
        #[cfg(any(target_os = "linux", target_os = "android"))]
        let mut socket = tcp::Socket::new(
            tcp::SocketBuffer::new(vec![0; 1024 * 128]),
            tcp::SocketBuffer::new(vec![0; 1024 * 128]),
        );
        #[cfg(any(target_os = "ios", target_os = "macos", target_os = "windows"))]
        let mut socket = tcp::Socket::new(
            // TODO: Look into how the buffer size affects IP header length and fragmentation
            tcp::SocketBuffer::new(vec![0; 1024 * 2]),
            tcp::SocketBuffer::new(vec![0; 1024 * 2]),
        );
        socket.set_ack_delay(None);
        socket.listen(dst)?;
        let handle = self.sockets.add(socket);

        let mut client = TcpStream::connect(server_addr)?;
        let token = self.new_token();
        let i = Interest::READABLE | Interest::WRITABLE;
        self.poll.registry().register(&mut client, token, i)?;

        let expiry = if udp_associate {
            Some(Self::common_udp_life_timeout())
        } else {
            None
        };

        let (udp_socket, udp_token) = if udp_associate {
            let addr = (Ipv4Addr::UNSPECIFIED, 0).into();
            let mut socket = UdpSocket::bind(addr)?;
            let token = self.new_token();
            self.poll.registry().register(&mut socket, token, Interest::READABLE)?;
            (Some(socket), Some(token))
        } else {
            (None, None)
        };
        let state = ConnectionState {
            smoltcp_handle: handle,
            mio_stream: client,
            token,
            proxy_handler,
            close_state: 0,
            wait_read: true,
            wait_write: true,
            udp_acco_expiry: expiry,
            udp_socket,
            udp_token,
            origin_dst: dst,
            udp_data_cache: LinkedList::new(),
            dns_over_tcp_expiry: None,
            is_tcp_closed: false,
        };
        Ok(state)
    }

    fn common_udp_life_timeout() -> ::std::time::Instant {
        ::std::time::Instant::now() + ::std::time::Duration::from_secs(UDP_ASSO_TIMEOUT)
    }

    fn udp_associate_timeout_expired(&self, info: &ConnectionInfo) -> bool {
        if let Some(state) = self.connection_map.get(info) {
            if let Some(expiry) = state.udp_acco_expiry {
                return expiry < ::std::time::Instant::now();
            }
        }
        false
    }

    fn tcp_is_closed(&self, info: &ConnectionInfo) -> bool {
        if let Some(state) = self.connection_map.get(info) {
            return state.is_tcp_closed;
        }
        false
    }

    fn clearup_expired_connection(&mut self) -> Result<()> {
        let keys = self.connection_map.keys().cloned().collect::<Vec<_>>();
        for key in keys {
            if self.udp_associate_timeout_expired(&key) {
                log::trace!("UDP associate timeout: {}", key);
                self.remove_connection(&key)?;
            }

            if self.tcp_is_closed(&key) {
                log::trace!("TCP closed: {}", key);
                self.remove_connection(&key)?;
            }
        }
        Ok(())
    }

    fn send_udp_packet_to_client(&mut self, src: SocketAddr, dst: SocketAddr, data: &[u8]) -> Result<()> {
        let rx_buffer = udp::PacketBuffer::new(vec![udp::PacketMetadata::EMPTY], vec![0; 4096]);
        let tx_buffer = udp::PacketBuffer::new(vec![udp::PacketMetadata::EMPTY], vec![0; 4096]);
        let mut socket = udp::Socket::new(rx_buffer, tx_buffer);
        socket.bind(src)?;
        socket.send_slice(data, UdpMetadata::from(dst))?;
        let handle = self.sockets.add(socket);
        self.expect_smoltcp_send()?;
        self.sockets.remove(handle);
        Ok(())
    }

    fn write_to_server(&mut self, info: &ConnectionInfo) -> Result<(), Error> {
        if let Some(state) = self.connection_map.get_mut(info) {
            let event = state.proxy_handler.peek_data(OutgoingDirection::ToServer);
            let buffer_size = event.buffer.len();
            if buffer_size == 0 {
                state.wait_write = false;
                Self::update_mio_socket_interest(&mut self.poll, state)?;
                self.check_change_close_state(info)?;
                return Ok(());
            }
            let result = state.mio_stream.write(event.buffer);
            match result {
                Ok(written) => {
                    state.proxy_handler.consume_data(OutgoingDirection::ToServer, written);
                    state.wait_write = written < buffer_size;
                    Self::update_mio_socket_interest(&mut self.poll, state)?;
                }
                Err(error) if error.kind() == std::io::ErrorKind::WouldBlock => {
                    state.wait_write = true;
                    Self::update_mio_socket_interest(&mut self.poll, state)?;
                }
                Err(_) => {
                    return Ok(());
                }
            }
        }
        self.check_change_close_state(info)?;
        Ok(())
    }

    fn write_to_client(&mut self, token: Token, info: &ConnectionInfo) -> Result<(), Error> {
        while let Some(state) = self.connection_map.get_mut(info) {
            let event = state.proxy_handler.peek_data(OutgoingDirection::ToClient);
            let buflen = event.buffer.len();
            let consumed;
            {
                let socket = self.sockets.get_mut::<tcp::Socket>(state.smoltcp_handle);
                if socket.may_send() {
                    if let Some(virtual_dns) = &mut self.options.virtual_dns {
                        // Unwrapping is fine because every smoltcp socket is bound to an.
                        virtual_dns.touch_ip(&IpAddr::from(socket.local_endpoint().unwrap().addr));
                    }
                    consumed = socket.send_slice(event.buffer)?;
                    state.proxy_handler.consume_data(OutgoingDirection::ToClient, consumed);
                    self.expect_smoltcp_send()?;
                    if consumed < buflen {
                        self.write_sockets.insert(token);
                        break;
                    } else {
                        self.write_sockets.remove(&token);
                        if consumed == 0 {
                            break;
                        }
                    }
                } else {
                    break;
                }
            }

            self.check_change_close_state(info)?;
        }
        Ok(())
    }

    fn tun_event(&mut self, event: &Event) -> Result<(), Error> {
        if event.is_readable() {
            while let Some((rx_token, _)) = self.tun.receive(Instant::now()) {
                rx_token.consume(|frame| self.receive_tun(frame))?;
            }
        }
        #[cfg(target_os = "windows")]
        if event.is_writable() {
            // log::trace!("Tun writable");
            let tx_token = self.tun.transmit(Instant::now()).ok_or("tx token not available")?;
            // Just consume the cached packets, do nothing else.
            tx_token.consume(0, |_buf| {});
        }
        Ok(())
    }

    fn pipe_event(&mut self, _event: &Event) -> Result<(), Error> {
        #[cfg(target_os = "windows")]
        self.tun.pipe_client_event(_event)?;
        Ok(())
    }

    fn send_to_smoltcp(&mut self) -> Result<(), Error> {
        for token in self.write_sockets.clone().into_iter() {
            if let Some(connection) = self.find_info_by_token(token) {
                let connection = connection.clone();
                if let Err(error) = self.write_to_client(token, &connection) {
                    log::error!("Write to client {}", error);
                    self.remove_connection(&connection)?;
                }
            }
        }
        Ok(())
    }

    fn receive_udp_packet_and_write_to_client(&mut self, info: &ConnectionInfo) -> Result<()> {
        let err = "udp connection state not found";
        let state = self.connection_map.get_mut(info).ok_or(err)?;
        assert!(state.udp_acco_expiry.is_some());
        state.udp_acco_expiry = Some(Self::common_udp_life_timeout());
        let mut to_send: LinkedList<Vec<u8>> = LinkedList::new();
        if let Some(udp_socket) = state.udp_socket.as_ref() {
            let mut buf = [0; 1 << 16];
            // Receive UDP packet from remote SOCKS5 server
            while let Ok((packet_size, _svr_addr)) = udp_socket.recv_from(&mut buf) {
                let buf = buf[..packet_size].to_vec();
                let header = UdpHeader::retrieve_from_stream(&mut &buf[..])?;

                let buf = if info.dst.port() == DNS_PORT {
                    let mut message = dns::parse_data_to_dns_message(&buf[header.len()..], false)?;
                    if !self.options.ipv6_enabled {
                        dns::remove_ipv6_entries(&mut message);
                    }
                    message.to_vec()?
                } else {
                    buf[header.len()..].to_vec()
                };

                // Escape the borrow checker madness
                to_send.push_back(buf);
            }
        }

        // Write to client
        let src = state.origin_dst;
        while let Some(packet) = to_send.pop_front() {
            self.send_udp_packet_to_client(src, info.src, &packet)?;
        }
        Ok(())
    }

    fn consume_cached_udp_packets(&mut self, info: &ConnectionInfo) -> Result<()> {
        // Try to send the first UDP packets to remote SOCKS5 server for UDP associate session
        if let Some(state) = self.connection_map.get_mut(info) {
            if let Some(udp_socket) = state.udp_socket.as_ref() {
                if let Some(addr) = state.proxy_handler.get_udp_associate() {
                    // Consume udp_data_cache data
                    while let Some(buf) = state.udp_data_cache.pop_front() {
                        udp_socket.send_to(&buf, addr)?;
                    }
                }
            }
        }
        Ok(())
    }

    fn mio_socket_event(&mut self, event: &Event) -> Result<(), Error> {
        if let Some(info) = self.find_info_by_udp_token(event.token()) {
            return self.receive_udp_packet_and_write_to_client(&info.clone());
        }

        let conn_info = match self.find_info_by_token(event.token()) {
            Some(conn_info) => conn_info.clone(),
            None => {
                // We may have closed the connection in an earlier iteration over the poll events,
                // e.g. because an event through the tunnel interface indicated that the connection
                // should be closed.
                log::trace!("Connection info not found");
                return Ok(());
            }
        };

        let e = "connection manager not found";
        let server = self.get_connection_manager().ok_or(e)?.get_server_addr();

        let mut block = || -> Result<(), Error> {
            if event.is_readable() || event.is_read_closed() {
                let established = self
                    .connection_map
                    .get(&conn_info)
                    .ok_or("")?
                    .proxy_handler
                    .connection_established();
                if self.options.dns_over_tcp && conn_info.dst.port() == DNS_PORT && established {
                    self.receive_dns_over_tcp_packet_and_write_to_client(&conn_info)?;
                    return Ok(());
                } else {
                    let e = "connection state not found";
                    let state = self.connection_map.get_mut(&conn_info).ok_or(e)?;

                    // TODO: Move this reading process to its own function.
                    let mut vecbuf = vec![];
                    Self::read_data_from_tcp_stream(&mut state.mio_stream, &mut state.is_tcp_closed, |data| {
                        vecbuf.extend_from_slice(data);
                        Ok(())
                    })?;

                    let data_event = IncomingDataEvent {
                        direction: IncomingDirection::FromServer,
                        buffer: &vecbuf,
                    };
                    if let Err(error) = state.proxy_handler.push_data(data_event) {
                        log::error!("{}", error);
                        self.remove_connection(&conn_info.clone())?;
                        return Ok(());
                    }

                    // The handler request for reset the server connection
                    if state.proxy_handler.reset_connection() {
                        if let Err(err) = self.poll.registry().deregister(&mut state.mio_stream) {
                            log::trace!("{}", err);
                        }
                        // Closes the connection with the proxy
                        if let Err(err) = state.mio_stream.shutdown(Shutdown::Both) {
                            log::trace!("Shutdown 2 error \"{}\"", err);
                        }

                        log::info!("RESET {}", conn_info);

                        state.mio_stream = TcpStream::connect(server)?;

                        state.wait_read = true;
                        state.wait_write = true;

                        Self::update_mio_socket_interest(&mut self.poll, state)?;

                        return Ok(());
                    }

                    if vecbuf.is_empty() || event.is_read_closed() {
                        state.wait_read = false;
                        state.close_state |= SERVER_WRITE_CLOSED;
                        Self::update_mio_socket_interest(&mut self.poll, state)?;
                        self.check_change_close_state(&conn_info)?;
                        self.expect_smoltcp_send()?;
                    }
                }

                // We have read from the proxy server and pushed the data to the connection handler.
                // Thus, expect data to be processed (e.g. decapsulated) and forwarded to the client.
                self.write_to_client(event.token(), &conn_info)?;

                // The connection handler could have produced data that is to be written to the
                // server.
                self.write_to_server(&conn_info)?;

                self.consume_cached_udp_packets(&conn_info)?;
            }

            if event.is_writable() {
                self.write_to_server(&conn_info)?;
            }
            Ok::<(), Error>(())
        };
        if let Err(error) = block() {
            log::error!("{}", error);
            self.remove_connection(&conn_info)?;
        }
        Ok(())
    }

    fn read_data_from_tcp_stream<F>(stream: &mut TcpStream, is_closed: &mut bool, mut callback: F) -> Result<()>
    where
        F: FnMut(&mut [u8]) -> Result<()>,
    {
        let mut tmp: [u8; 4096] = [0_u8; 4096];
        loop {
            match stream.read(&mut tmp) {
                Ok(0) => {
                    // The tcp connection closed
                    *is_closed = true;
                    break;
                }
                Ok(read_result) => {
                    callback(&mut tmp[0..read_result])?;
                }
                Err(error) => {
                    if error.kind() == std::io::ErrorKind::WouldBlock {
                        // We have read all available data.
                        break;
                    } else if error.kind() == std::io::ErrorKind::Interrupted {
                        // Hardware or software interrupt, continue polling.
                        continue;
                    } else {
                        return Err(error.into());
                    }
                }
            };
        }
        Ok(())
    }

<<<<<<< HEAD
    #[cfg(any(target_os = "linux", target_os = "macos"))]
    fn prepare_exiting_signal_trigger(&mut self) -> Result<std::thread::JoinHandle<()>> {
=======
    #[cfg(any(target_os = "windows", target_os = "linux", target_os = "macos"))]
    fn prepare_exiting_signal_trigger(&mut self) -> Result<()> {
>>>>>>> 9396db4a
        let mut exit_trigger = self.exit_trigger.take().ok_or("Already running")?;
        let mut count = 0;
        let handle = ctrlc::set_handler(move || -> bool {
            match exit_trigger.write(b"EXIT") {
                Ok(_) => {
                    log::trace!("Exit signal triggered successfully");
                    true
                }
                Err(err) if err.kind() == std::io::ErrorKind::WouldBlock => {
                    if count > 5 {
                        log::error!("Send exit signal failed 5 times, exit anyway");
                        return true; // std::process::exit(1);
                    }
                    count += 1;
                    false
                }
                Err(err) => {
                    log::error!("Failed to send exit signal: \"{}\"", err);
                    true
                }
            }
        })?;
        Ok(handle)
    }

    pub fn run(&mut self) -> Result<(), Error> {
<<<<<<< HEAD
        #[cfg(any(target_os = "linux", target_os = "macos"))]
        let handle = self.prepare_exiting_signal_trigger()?;
=======
        #[cfg(any(target_os = "windows", target_os = "linux", target_os = "macos"))]
        self.prepare_exiting_signal_trigger()?;
>>>>>>> 9396db4a

        let mut events = Events::with_capacity(1024);
        let ret = 'exit_point: loop {
            if let Err(err) = self.poll.poll(&mut events, None) {
                if err.kind() == std::io::ErrorKind::Interrupted {
                    log::debug!("Poll interrupted: \"{err}\", ignored, continue polling");
                    continue;
                }
                break 'exit_point Err(Error::from(err));
            }
            for event in events.iter() {
                match event.token() {
                    EXIT_TOKEN => {
                        if self.exiting_event_handler()? {
                            break 'exit_point Ok(());
                        }
                    }
                    EXIT_TRIGGER_TOKEN => {
                        log::trace!("Exiting trigger is ready, {:?}", self.exit_trigger);
                    }
                    TUN_TOKEN => self.tun_event(event)?,
                    PIPE_TOKEN => self.pipe_event(event)?,
                    _ => self.mio_socket_event(event)?,
                }
            }
            self.send_to_smoltcp()?;
            self.clearup_expired_connection()?;
            self.clearup_expired_dns_over_tcp()?;
        };
        #[cfg(any(target_os = "linux", target_os = "macos"))]
        handle.join().unwrap();
        log::trace!("{:?}", ret);
        ret
    }

    fn exiting_event_handler(&mut self) -> Result<bool> {
        let mut buffer = vec![0; 100];
        match self.exit_receiver.read(&mut buffer) {
            Ok(size) => {
                log::trace!("Received exit signal: {:?}", &buffer[..size]);
                log::info!("Exiting tun2proxy...");
                Ok(true)
            }
            Err(err) if err.kind() == std::io::ErrorKind::WouldBlock => {
                log::trace!("Exiting reciever is ready");
                Ok(false)
            }
            Err(err) => Err(err.into()),
        }
    }

    pub fn shutdown(&mut self) -> Result<(), Error> {
        log::debug!("Shutdown tun2proxy...");
        _ = self.exit_trigger.as_mut().ok_or("Already triggered")?.write(b"EXIT")?;
        Ok(())
    }
}<|MERGE_RESOLUTION|>--- conflicted
+++ resolved
@@ -1175,16 +1175,11 @@
         Ok(())
     }
 
-<<<<<<< HEAD
-    #[cfg(any(target_os = "linux", target_os = "macos"))]
+    #[cfg(any(target_os = "windows", target_os = "linux", target_os = "macos"))]
     fn prepare_exiting_signal_trigger(&mut self) -> Result<std::thread::JoinHandle<()>> {
-=======
-    #[cfg(any(target_os = "windows", target_os = "linux", target_os = "macos"))]
-    fn prepare_exiting_signal_trigger(&mut self) -> Result<()> {
->>>>>>> 9396db4a
         let mut exit_trigger = self.exit_trigger.take().ok_or("Already running")?;
         let mut count = 0;
-        let handle = ctrlc::set_handler(move || -> bool {
+        let handle = ctrlc2::set_handler(move || -> bool {
             match exit_trigger.write(b"EXIT") {
                 Ok(_) => {
                     log::trace!("Exit signal triggered successfully");
@@ -1208,13 +1203,8 @@
     }
 
     pub fn run(&mut self) -> Result<(), Error> {
-<<<<<<< HEAD
-        #[cfg(any(target_os = "linux", target_os = "macos"))]
+        #[cfg(any(target_os = "windows", target_os = "linux", target_os = "macos"))]
         let handle = self.prepare_exiting_signal_trigger()?;
-=======
-        #[cfg(any(target_os = "windows", target_os = "linux", target_os = "macos"))]
-        self.prepare_exiting_signal_trigger()?;
->>>>>>> 9396db4a
 
         let mut events = Events::with_capacity(1024);
         let ret = 'exit_point: loop {
@@ -1244,7 +1234,7 @@
             self.clearup_expired_connection()?;
             self.clearup_expired_dns_over_tcp()?;
         };
-        #[cfg(any(target_os = "linux", target_os = "macos"))]
+        #[cfg(any(target_os = "windows", target_os = "linux", target_os = "macos"))]
         handle.join().unwrap();
         log::trace!("{:?}", ret);
         ret
